--- conflicted
+++ resolved
@@ -60,12 +60,9 @@
 	return "rabbitmq"
 }
 
-<<<<<<< HEAD
 // Receive gets the atoms from the source that are available to atomize.
 // Part of the Conductor interface
-=======
 // Req: 4.1.1.7
->>>>>>> fe53a96a
 func (r *rabbitmq) Receive(ctx context.Context) <-chan *atomizer.Electron {
 	electrons := make(chan *atomizer.Electron)
 
@@ -224,11 +221,8 @@
 	return out
 }
 
-<<<<<<< HEAD
 // Complete mark the completion of an electron instance with applicable statistics
-=======
 // Req: 4.1.1.7, 4.1.1.7.2
->>>>>>> fe53a96a
 func (r *rabbitmq) Complete(ctx context.Context, properties *atomizer.Properties) (err error) {
 
 	if s, ok := r.sender.Load(properties.ElectronID); ok {
@@ -278,11 +272,8 @@
 	return err
 }
 
-<<<<<<< HEAD
-	// Sends electrons back out through the conductor for additional processing
-=======
+// Sends electrons back out through the conductor for additional processing
 // Req: 4.1.1.7
->>>>>>> fe53a96a
 func (r *rabbitmq) Send(ctx context.Context, electron *atomizer.Electron) (<-chan *atomizer.Properties, error) {
 	var e []byte
 	var err error
